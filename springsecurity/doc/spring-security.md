--- conflicted
+++ resolved
@@ -56,13 +56,7 @@
 It is preferable to configure the connection URL as a system property or environment variable rather than setting the URL directly in the `connectionUrl` tag. 
 We don't recommend specifying the URL directly in your configuration because you should not check your oauth key and secret into version control. These may vary from one environment to another and should be protected.
 
-<<<<<<< HEAD
-	<fss:oauth>
-        <fss:connectionUrl url="force://login.salesforce.com?oauth_key=${oauthKey}&amp;oauth_secret=${oauthSecret}" />
-    </fss:oauth>
-=======
 Instead, set the connection URL as a system property or environment variable and enable the configuration by including the following tag in your `spring-configuration.xml` file:
->>>>>>> 36094fc7
 
     <bean class="org.springframework.beans.factory.config.PropertyPlaceholderConfigurer" />
 
