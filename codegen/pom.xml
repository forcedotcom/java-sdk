--- conflicted
+++ resolved
@@ -4,11 +4,7 @@
   <parent>
     <groupId>com.force.sdk</groupId>
     <artifactId>force-sdk</artifactId>
-<<<<<<< HEAD
-    <version>22.0.0-BETA</version>
-=======
     <version>22.0.1-BETA</version>
->>>>>>> 3ca15f0e
   </parent>
 
   <modelVersion>4.0.0</modelVersion>
