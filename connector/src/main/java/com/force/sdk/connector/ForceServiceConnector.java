--- conflicted
+++ resolved
@@ -301,13 +301,9 @@
             }
             
             if (loadedConfig != null) {
-<<<<<<< HEAD
                 // Save the client id for possible later use (see initConnection)
                 externalClientId = loadedConfig.getClientId();
-                return checkConfigCache(loadedConfig);
-=======
                 return checkConfigCache(loadedConfig, connectionName);
->>>>>>> 5f8c512f
             }
         }
         
