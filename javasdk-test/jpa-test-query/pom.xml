--- conflicted
+++ resolved
@@ -8,11 +8,7 @@
   <parent>
     <groupId>com.force.sdk</groupId>
     <artifactId>force-sdk-test</artifactId>
-<<<<<<< HEAD
-    <version>22.0.0-BETA</version>
-=======
     <version>22.0.1-BETA</version>
->>>>>>> 3ca15f0e
   </parent>
 
   <build>
