<?xml version="1.0" encoding="UTF-8"?>
<project xmlns="http://maven.apache.org/POM/4.0.0" xmlns:xsi="http://www.w3.org/2001/XMLSchema-instance" xsi:schemaLocation="http://maven.apache.org/POM/4.0.0 http://maven.apache.org/maven-v4_0_0.xsd">
	<modelVersion>4.0.0</modelVersion>
    <groupId>com.force.samples</groupId>
    <artifactId>force-oauth-app</artifactId>
    <name>force-oauth-app</name>
    <packaging>war</packaging>
<<<<<<< HEAD
    <version>22.0.6-BETA</version>
=======
    <version>22.0.7-SNAPSHOT</version>
>>>>>>> b1d22371

    <properties>
      <!-- Need to upgrade when http://jira.codehaus.org/browse/MCHECKSTYLE-147 is fixed -->
      <checkstyle.plugin.version>2.4</checkstyle.plugin.version>
      <force.api.version>22.0.0</force.api.version>
<<<<<<< HEAD
      <force.sdk.version>22.0.6-BETA</force.sdk.version>
=======
      <force.sdk.version>22.0.7-SNAPSHOT</force.sdk.version>
>>>>>>> b1d22371
      <spring.version>3.0.3.RELEASE</spring.version>
      <spring.security.version>3.0.3.RELEASE</spring.security.version>
      <java.compile.version>1.6</java.compile.version>
    </properties>

    <build>
      <defaultGoal>install</defaultGoal>
      <finalName>force-app</finalName>
    
      <plugins>

        <plugin>
          <artifactId>maven-compiler-plugin</artifactId>
          <configuration>
            <source>${java.compile.version}</source>
            <target>${java.compile.version}</target>
          </configuration>
        </plugin>

        <plugin>
          <artifactId>maven-dependency-plugin</artifactId>
          <version>2.1</version>
          <configuration>
            <ignoreNonCompile>true</ignoreNonCompile>
            <outputXML>true</outputXML>
          </configuration>
        </plugin>

        <plugin>
          <groupId>org.apache.maven.plugins</groupId>
          <artifactId>maven-checkstyle-plugin</artifactId>
          <version>${checkstyle.plugin.version}</version>
          <dependencies>
            <dependency>
              <groupId>com.force.sdk</groupId>
              <artifactId>force-build-tools</artifactId>
              <version>${force.sdk.version}</version>
            </dependency>
          </dependencies>
          <configuration>
            <configLocation>checkstyle/force-sdk-checks.xml</configLocation>
            <includeTestSourceDirectory>true</includeTestSourceDirectory>
            <suppressionsLocation>checkstyle/force-sdk-suppressions.xml</suppressionsLocation>
            <violationSeverity>warning</violationSeverity>
          </configuration>
        </plugin>

        <plugin>
          <artifactId>maven-deploy-plugin</artifactId>
          <configuration>
            <skip>true</skip>
          </configuration>
        </plugin>
        <plugin>
          <!-- This plugin is needed to generate the .projects properly so that they will have springnature and use springbuilder -->
          <groupId>org.apache.maven.plugins</groupId>
		  <artifactId>maven-eclipse-plugin</artifactId>
		  <version>2.7</version>  <!-- Note 2.8 does not work with AspectJ aspect path -->
		  <configuration>
		    <downloadSources>true</downloadSources>
		    <downloadJavadocs>true</downloadJavadocs>
		    <wtpmanifest>true</wtpmanifest>
		    <wtpapplicationxml>true</wtpapplicationxml>
		    <wtpversion>2.0</wtpversion>
		    <additionalBuildcommands>
		      <buildCommand>
		        <name>org.springframework.ide.eclipse.core.springbuilder</name>
		      </buildCommand>
		    </additionalBuildcommands>
		    <additionalProjectnatures>
		      <projectnature>org.springframework.ide.eclipse.core.springnature</projectnature>
		    </additionalProjectnatures>
		  </configuration>
	    </plugin>

      </plugins>
    	
		
    </build>
    <dependencies>
      <dependency>
        <groupId>com.force.api</groupId>
        <artifactId>force-wsc</artifactId>
        <version>${force.api.version}</version>
      </dependency>
      <dependency> 
        <groupId>com.force.sdk</groupId>
        <artifactId>force-oauth</artifactId>
        <version>${force.sdk.version}</version>
      </dependency>
      <dependency>
        <groupId>javax.servlet</groupId>
        <artifactId>jstl</artifactId>
        <version>1.1.2</version>
        <scope>runtime</scope>
      </dependency>
      <dependency>
        <groupId>javax.servlet</groupId>
        <artifactId>servlet-api</artifactId>
        <version>2.4</version>
        <scope>provided</scope>
      </dependency>
      <dependency>
        <groupId>taglibs</groupId>
        <artifactId>standard</artifactId>
        <version>1.1.2</version>
        <scope>runtime</scope>
      </dependency>
    <dependency>
      <groupId>com.googlecode.jmockit</groupId>
      <artifactId>jmockit</artifactId>
		<version>0.999.8</version>
    </dependency>
  </dependencies>
</project><|MERGE_RESOLUTION|>--- conflicted
+++ resolved
@@ -5,21 +5,13 @@
     <artifactId>force-oauth-app</artifactId>
     <name>force-oauth-app</name>
     <packaging>war</packaging>
-<<<<<<< HEAD
-    <version>22.0.6-BETA</version>
-=======
     <version>22.0.7-SNAPSHOT</version>
->>>>>>> b1d22371
 
     <properties>
       <!-- Need to upgrade when http://jira.codehaus.org/browse/MCHECKSTYLE-147 is fixed -->
       <checkstyle.plugin.version>2.4</checkstyle.plugin.version>
       <force.api.version>22.0.0</force.api.version>
-<<<<<<< HEAD
-      <force.sdk.version>22.0.6-BETA</force.sdk.version>
-=======
       <force.sdk.version>22.0.7-SNAPSHOT</force.sdk.version>
->>>>>>> b1d22371
       <spring.version>3.0.3.RELEASE</spring.version>
       <spring.security.version>3.0.3.RELEASE</spring.security.version>
       <java.compile.version>1.6</java.compile.version>
