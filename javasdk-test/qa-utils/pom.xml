--- conflicted
+++ resolved
@@ -10,11 +10,7 @@
   <parent>
     <artifactId>force-sdk-test</artifactId>
     <groupId>com.force.sdk</groupId>
-<<<<<<< HEAD
-    <version>22.0.0-BETA</version>
-=======
     <version>22.0.1-BETA</version>
->>>>>>> 3ca15f0e
   </parent>
 
   <properties>
