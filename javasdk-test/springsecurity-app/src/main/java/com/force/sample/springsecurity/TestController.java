/**
 * Copyright (c) 2011, salesforce.com, inc.
 * All rights reserved.
 *
 * Redistribution and use in source and binary forms, with or without modification, are permitted provided
 * that the following conditions are met:
 *
 *    Redistributions of source code must retain the above copyright notice, this list of conditions and the
 *    following disclaimer.
 *
 *    Redistributions in binary form must reproduce the above copyright notice, this list of conditions and
 *    the following disclaimer in the documentation and/or other materials provided with the distribution.
 *
 *    Neither the name of salesforce.com, inc. nor the names of its contributors may be used to endorse or
 *    promote products derived from this software without specific prior written permission.
 *
 * THIS SOFTWARE IS PROVIDED BY THE COPYRIGHT HOLDERS AND CONTRIBUTORS "AS IS" AND ANY EXPRESS OR IMPLIED
 * WARRANTIES, INCLUDING, BUT NOT LIMITED TO, THE IMPLIED WARRANTIES OF MERCHANTABILITY AND FITNESS FOR A
 * PARTICULAR PURPOSE ARE DISCLAIMED. IN NO EVENT SHALL THE COPYRIGHT OWNER OR CONTRIBUTORS BE LIABLE FOR
 * ANY DIRECT, INDIRECT, INCIDENTAL, SPECIAL, EXEMPLARY, OR CONSEQUENTIAL DAMAGES (INCLUDING, BUT NOT LIMITED
 * TO, PROCUREMENT OF SUBSTITUTE GOODS OR SERVICES; LOSS OF USE, DATA, OR PROFITS; OR BUSINESS INTERRUPTION)
 * HOWEVER CAUSED AND ON ANY THEORY OF LIABILITY, WHETHER IN CONTRACT, STRICT LIABILITY, OR TORT (INCLUDING
 * NEGLIGENCE OR OTHERWISE) ARISING IN ANY WAY OUT OF THE USE OF THIS SOFTWARE, EVEN IF ADVISED OF THE
 * POSSIBILITY OF SUCH DAMAGE.
 */

package com.force.sample.springsecurity;

<<<<<<< HEAD
import org.springframework.stereotype.Controller;
import org.springframework.web.bind.annotation.RequestMapping;
import org.springframework.web.servlet.ModelAndView;

import com.force.sdk.connector.ForceServiceConnector;
import com.sforce.soap.partner.GetUserInfoResult;
import com.sforce.soap.partner.PartnerConnection;
import com.sforce.ws.ConnectionException;
=======
import com.force.sdk.oauth.context.SecurityContextUtil;
import mockit.Mockit;
import org.springframework.stereotype.Controller;
import org.springframework.web.bind.annotation.RequestMapping;
import org.springframework.web.servlet.ModelAndView;
>>>>>>> d1a40394

/**
 * 
 * Controller for all of the pages in this application.  The different pages are used by the 
 * implementation of spring security in this application.
 *
 * @author Jeff Lai
 * @author Nawab Iqbal
 *
 */
@Controller
public class TestController {
    /**
     * springsecurity-integration tests will set mockapi=true; when mock server is used.
     * For using mock server, while running from command-line, set -Dmockapi=true
     */
    static {
        System.out.println(" ------------------------------------------------------------------------");
        System.out.println("mockapi: " + System.getProperty("mockapi"));
        if (Boolean.getBoolean("mockapi")) {
            System.out.println("Mock has been setup.");
            Mockit.setUpMock(SecurityContextUtil.class, MockSecurityContextUtil.class);
        }
        System.out.println(" ------------------------------------------------------------------------");
    }

    /**
     * Controller method for page_with_login_link.html.
     * @return new ModelAndView object
     */
    @RequestMapping("page_with_login_link.html")
    public ModelAndView pageWithLoginLink() {
        ModelAndView mav = new ModelAndView();
        return mav;
    }

    /**
     * Controller method for page_with_logout_link.html.
     * @return new ModelAndView object
     */
    @RequestMapping("page_with_logout_link.html")
    public ModelAndView pageWithLogoutLink() {
        ModelAndView mav = new ModelAndView();
        return mav;
    }
    
    /**
     * Controller method for secured_page.html.
     * @return new ModelAndView object
     */
    @RequestMapping("secured_page.html")
<<<<<<< HEAD
    public ModelAndView securedPage() throws ConnectionException {
        return createSecuredPageModel();
    }
    
    /**
     * Controller method for secured_page.html.
     * @return new ModelAndView object
     * @throws ConnectionException if an error occurs while connecting to the Force.com store (organization).
     */
    @RequestMapping("secured_page_no_session.html")
    public ModelAndView securedPageNoSession() throws ConnectionException {
        return createSecuredPageModel();
    }
    
    /**
     * Create the model and view that both secured pages will use
     * @return new ModelAndView object for secured pages
     */
    private ModelAndView createSecuredPageModel() throws ConnectionException{
        ModelAndView mav = new ModelAndView();

        // This will instantiate a ForceSeviceConnector with the given connectionName.
        // ForceServiceConnector f = new ForceServiceConnector("integrationserver");

        // This will use ForceServiceConnector assigned to the ThreadLocal.
        ForceServiceConnector f = new ForceServiceConnector();
        PartnerConnection conn = f.getConnection();


        GetUserInfoResult userInfoResult = conn.getUserInfo();

        StringBuffer value = new StringBuffer();
        value.append("[");
        value.append("{" + userInfoResult.getUserName() + "},");
        value.append("]");
        mav.addObject("userinfo", userInfoResult.getUserName());
        mav.addObject("moreinfo", value.toString());

        return mav;        
=======
    public ModelAndView securedPage() {
        ModelAndView mav = new ModelAndView();
        return mav;
>>>>>>> d1a40394
    }
    
    /**
     * Controller method for login_success.html.
     * @return new ModelAndView object
     */  
    @RequestMapping("login_success.html")
    public ModelAndView loginSuccess() {
        ModelAndView mav = new ModelAndView();
        return mav;
    }
    
    /**
     * Controller method for logout_success.html.
     * @return new ModelAndView object
     */  
    @RequestMapping("logout_success.html")
    public ModelAndView logoutSuccess() {
        ModelAndView mav = new ModelAndView();
        return mav;
    }

}<|MERGE_RESOLUTION|>--- conflicted
+++ resolved
@@ -26,22 +26,17 @@
 
 package com.force.sample.springsecurity;
 
-<<<<<<< HEAD
 import org.springframework.stereotype.Controller;
 import org.springframework.web.bind.annotation.RequestMapping;
 import org.springframework.web.servlet.ModelAndView;
 
 import com.force.sdk.connector.ForceServiceConnector;
+import com.force.sdk.oauth.context.SecurityContextUtil;
 import com.sforce.soap.partner.GetUserInfoResult;
 import com.sforce.soap.partner.PartnerConnection;
 import com.sforce.ws.ConnectionException;
-=======
-import com.force.sdk.oauth.context.SecurityContextUtil;
+
 import mockit.Mockit;
-import org.springframework.stereotype.Controller;
-import org.springframework.web.bind.annotation.RequestMapping;
-import org.springframework.web.servlet.ModelAndView;
->>>>>>> d1a40394
 
 /**
  * 
@@ -93,7 +88,6 @@
      * @return new ModelAndView object
      */
     @RequestMapping("secured_page.html")
-<<<<<<< HEAD
     public ModelAndView securedPage() throws ConnectionException {
         return createSecuredPageModel();
     }
@@ -133,11 +127,6 @@
         mav.addObject("moreinfo", value.toString());
 
         return mav;        
-=======
-    public ModelAndView securedPage() {
-        ModelAndView mav = new ModelAndView();
-        return mav;
->>>>>>> d1a40394
     }
     
     /**
