<?xml version="1.0" encoding="UTF-8"?>
<project xmlns="http://maven.apache.org/POM/4.0.0" xmlns:xsi="http://www.w3.org/2001/XMLSchema-instance" xsi:schemaLocation="http://maven.apache.org/POM/4.0.0 http://maven.apache.org/maven-v4_0_0.xsd">
	<modelVersion>4.0.0</modelVersion>
    <groupId>com.force.samples</groupId>
    <artifactId>force-springsecurity-app</artifactId>
    <name>force-springsecurity-app</name>
    <packaging>war</packaging>
    <version>22.0.1-SNAPSHOT</version>

    <properties>
      <!-- Need to upgrade when http://jira.codehaus.org/browse/MCHECKSTYLE-147 is fixed -->
      <checkstyle.plugin.version>2.4</checkstyle.plugin.version>
      <force.api.version>22.0.0-SNAPSHOT</force.api.version>
      <force.sdk.version>22.0.1-SNAPSHOT</force.sdk.version>
      <spring.version>3.0.3.RELEASE</spring.version>
      <spring.security.version>3.0.3.RELEASE</spring.security.version>
      <java.compile.version>1.6</java.compile.version>
    </properties>

    <repositories>
      <repository>
        <id>com.springsource.repository.bundles.release</id>
        <name>SpringSource Enterprise Bundle Repository - SpringSource Releases</name>
        <url>http://repository.springsource.com/maven/bundles/release</url>
      </repository>
      <repository>
        <id>com.springsource.repository.bundles.external</id>
        <name>SpringSource Enterprise Bundle Repository - External Releases</name>
        <url>http://repository.springsource.com/maven/bundles/external</url>
      </repository>
    </repositories>

    <build>
      <defaultGoal>install</defaultGoal>
      <finalName>force-springsecurity-app</finalName> 
    
      <plugins>

        <plugin>
          <artifactId>maven-compiler-plugin</artifactId>
          <configuration>
            <source>${java.compile.version}</source>
            <target>${java.compile.version}</target>
          </configuration>
        </plugin>

        <plugin>
          <artifactId>maven-dependency-plugin</artifactId>
          <version>2.1</version>
          <configuration>
            <ignoreNonCompile>true</ignoreNonCompile>
            <outputXML>true</outputXML>
          </configuration>
        </plugin>

        <plugin>
          <groupId>org.apache.maven.plugins</groupId>
          <artifactId>maven-checkstyle-plugin</artifactId>
          <version>${checkstyle.plugin.version}</version>
          <dependencies>
            <dependency>
              <groupId>com.force.sdk</groupId>
              <artifactId>force-build-tools</artifactId>
              <version>${force.sdk.version}</version>
            </dependency>
          </dependencies>
          <configuration>
            <configLocation>checkstyle/force-sdk-checks.xml</configLocation>
            <includeTestSourceDirectory>true</includeTestSourceDirectory>
            <suppressionsLocation>checkstyle/force-sdk-suppressions.xml</suppressionsLocation>
            <violationSeverity>warning</violationSeverity>
          </configuration>
        </plugin>

        <plugin>
          <artifactId>maven-deploy-plugin</artifactId>
          <configuration>
            <skip>true</skip>
          </configuration>
        </plugin>
        <plugin>
          <!-- This plugin is needed to generate the .projects properly so that they will have springnature and use springbuilder -->
          <groupId>org.apache.maven.plugins</groupId>
		  <artifactId>maven-eclipse-plugin</artifactId>
		  <version>2.7</version>  <!-- Note 2.8 does not work with AspectJ aspect path -->
		  <configuration>
		    <downloadSources>true</downloadSources>
		    <downloadJavadocs>true</downloadJavadocs>
		    <wtpmanifest>true</wtpmanifest>
		    <wtpapplicationxml>true</wtpapplicationxml>
		    <wtpversion>2.0</wtpversion>
		    <additionalBuildcommands>
		      <buildCommand>
		        <name>org.springframework.ide.eclipse.core.springbuilder</name>
		      </buildCommand>
		    </additionalBuildcommands>
		    <additionalProjectnatures>
		      <projectnature>org.springframework.ide.eclipse.core.springnature</projectnature>
		    </additionalProjectnatures>
		  </configuration>
	    </plugin>

      </plugins>
    	
		
    </build>

    <!-- Even though we skip deploy, we need to specify
         this so that deploy can execute from main. -->
    <distributionManagement>
      <repository>
        <id>force.repo</id>
        <name>Force.com Repository</name>
        <url>${force.repo.url}</url>
      </repository>
      <snapshotRepository>
        <id>force.repo.snapshot</id>
        <name>Force.com Snapshot Repository</name>
        <url>${force.repo.snapshot.url}</url>
      </snapshotRepository>
    </distributionManagement>

    <dependencies>
      <dependency>
        <groupId>com.force.api</groupId>
        <artifactId>force-partner-api</artifactId>
        <version>${force.api.version}</version>
      </dependency>
      <dependency>
        <groupId>com.force.api</groupId>
        <artifactId>force-wsc</artifactId>
        <version>${force.api.version}</version>
      </dependency>
      <dependency> 
        <groupId>com.force.sdk</groupId>
        <artifactId>force-connector</artifactId>
        <version>${force.sdk.version}</version> 
      </dependency>
      <dependency> 
        <groupId>com.force.sdk</groupId>
        <artifactId>force-oauth</artifactId>
        <version>${force.sdk.version}</version>
        <scope>runtime</scope> 
      </dependency>
      <dependency> 
        <groupId>com.force.sdk</groupId>
        <artifactId>force-springsecurity</artifactId>
        <version>${force.sdk.version}</version>
        <scope>runtime</scope> 
      </dependency>
      <dependency>
        <groupId>javax.servlet</groupId>
        <artifactId>jstl</artifactId>
        <version>1.1.2</version>
        <scope>runtime</scope>
      </dependency>
      <dependency>
        <groupId>javax.servlet</groupId>
        <artifactId>servlet-api</artifactId>
        <version>2.4</version>
        <scope>provided</scope>
      </dependency>
      <dependency>
        <groupId>org.springframework</groupId>
        <artifactId>spring-context</artifactId>
        <version>${spring.version}</version>
      </dependency>
      <dependency>
        <groupId>org.springframework</groupId>
        <artifactId>spring-web</artifactId>
        <version>${spring.version}</version>
      </dependency>
      <dependency>
        <groupId>org.springframework</groupId>
        <artifactId>spring-webmvc</artifactId>
        <version>${spring.version}</version>
      </dependency>  
      <dependency>
        <groupId>org.springframework.security</groupId>
        <artifactId>spring-security-core</artifactId>
        <version>${spring.version}</version>
        <scope>runtime</scope>
      </dependency>
      <dependency>
        <groupId>org.springframework.security</groupId>
        <artifactId>spring-security-config</artifactId>
        <version>${spring.version}</version>
        <scope>runtime</scope>
      </dependency>
      <dependency>
        <groupId>org.springframework.security</groupId>
        <artifactId>spring-security-web</artifactId>
        <version>${spring.version}</version>
        <scope>runtime</scope>
      </dependency>
      <dependency>
        <groupId>taglibs</groupId>
        <artifactId>standard</artifactId>
        <version>1.1.2</version>
<<<<<<< HEAD
      </dependency>
    <dependency>
      <groupId>mockit</groupId>
      <artifactId>jmockit</artifactId>
		<version>0.999.6</version>
    </dependency>
  </dependencies>
=======
        <scope>runtime</scope>
      </dependency>    
    </dependencies>

>>>>>>> dc07bfe2
</project><|MERGE_RESOLUTION|>--- conflicted
+++ resolved
@@ -197,7 +197,7 @@
         <groupId>taglibs</groupId>
         <artifactId>standard</artifactId>
         <version>1.1.2</version>
-<<<<<<< HEAD
+        <scope>runtime</scope>
       </dependency>
     <dependency>
       <groupId>mockit</groupId>
@@ -205,10 +205,4 @@
 		<version>0.999.6</version>
     </dependency>
   </dependencies>
-=======
-        <scope>runtime</scope>
-      </dependency>    
-    </dependencies>
-
->>>>>>> dc07bfe2
 </project>