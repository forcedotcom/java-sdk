--- conflicted
+++ resolved
@@ -83,13 +83,8 @@
             }
 
             if (paramArray[i].startsWith("client_secret")) {
-<<<<<<< HEAD
-                Assert.assertEquals(paramArray[i].substring("client_secret=".length()),
-                        oauthSecret, "Wrong OAuth key used when attempting connection");
-=======
                 Assert.assertEquals(paramArray[i].substring("client_secret=".length()), oauthSecret,
-                        "Wrong OAuth key used when attempting connection");
->>>>>>> dc07bfe2
+                        "Wrong OAuth secret used when attempting connection");
                 foundSecret = true;
             }
         }
